--- conflicted
+++ resolved
@@ -251,11 +251,7 @@
 [package.metadata]
 requires-dist = [
     { name = "aiofiles", specifier = ">=24.1.0" },
-<<<<<<< HEAD
-    { name = "camel-ai", extras = ["eigent"], specifier = ">=0.2.74a1" },
-=======
     { name = "camel-ai", extras = ["eigent"], specifier = ">=0.2.74a4" },
->>>>>>> 114d8f33
     { name = "fastapi", specifier = ">=0.115.12" },
     { name = "fastapi-babel", specifier = ">=1.0.0" },
     { name = "httpx", extras = ["socks"], specifier = ">=0.28.1" },
@@ -285,11 +281,7 @@
 
 [[package]]
 name = "camel-ai"
-<<<<<<< HEAD
-version = "0.2.74a1"
-=======
 version = "0.2.74a4"
->>>>>>> 114d8f33
 source = { registry = "https://pypi.org/simple" }
 dependencies = [
     { name = "colorama" },
@@ -303,15 +295,9 @@
     { name = "pydantic" },
     { name = "tiktoken" },
 ]
-<<<<<<< HEAD
-sdist = { url = "https://files.pythonhosted.org/packages/24/31/aebd75c7051fdaefb3c83b512f9cac8e358fb376dbee64f7af9832606224/camel_ai-0.2.74a1.tar.gz", hash = "sha256:ca31d5f9ab39e38d25367ae7660f6e299251e1fe37fd95da47ac0b400bc63dcc", size = 887227, upload-time = "2025-07-31T21:56:12.031Z" }
-wheels = [
-    { url = "https://files.pythonhosted.org/packages/ac/8c/d22b0b2eef17937e6950b167142d473f2a2d69fb450e710b1323f1f50ebb/camel_ai-0.2.74a1-py3-none-any.whl", hash = "sha256:bb029707e2ef64497822c9eff77a3cc785bdf42afda82a2406a9c17407c1615f", size = 1319257, upload-time = "2025-07-31T21:56:10.039Z" },
-=======
 sdist = { url = "https://files.pythonhosted.org/packages/f1/cc/c00afc42e3cf2150f3df301d6905ecda1fdec5e444f2f31ef2fb9d82df92/camel_ai-0.2.74a4.tar.gz", hash = "sha256:6b07c4040b35b44f0ea3ffe2bf4f193267c85cc3a53e563ccdcb7561f07f7462", size = 887299, upload-time = "2025-08-01T16:53:19.58Z" }
 wheels = [
     { url = "https://files.pythonhosted.org/packages/dd/44/b3d99a528872a8e7091692bd2f08f7b5dba43d0d88f1fd36d8ac2ff91aac/camel_ai-0.2.74a4-py3-none-any.whl", hash = "sha256:7c6f9c1fc5afc4561522c433c24157c65063665bc729beb47e927eb9994dd749", size = 1319204, upload-time = "2025-08-01T16:53:16.836Z" },
->>>>>>> 114d8f33
 ]
 
 [package.optional-dependencies]
